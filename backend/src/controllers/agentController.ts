--- conflicted
+++ resolved
@@ -13,8 +13,6 @@
 import { signAgentAccessToken } from '@/utils/agentJwt';
 
 // Validation schemas
-<<<<<<< HEAD
-=======
 
 const JobsAgentRegistrationSchema = z.object({
   orgId: z.string().min(1, 'Organization ID is required'),
@@ -24,15 +22,6 @@
   labels: z.record(z.any()).optional().default({}),
 });
 
->>>>>>> 74a7c6d0
-const JobsAgentRegistrationSchema = z.object({
-  orgId: z.string().min(1, 'Organization ID is required'),
-  hostname: z.string().min(1, 'Hostname is required').max(255),
-  version: z.string().optional(),
-  enrollToken: z.string().min(1, 'Enrollment token is required'),
-  labels: z.record(z.any()).optional().default({}),
-});
-
 const AgentUpdateSchema = z.object({
   configuration: z.record(z.any()).optional(),
   status: z.nativeEnum(AgentStatus).optional(),
@@ -68,36 +57,24 @@
 
   const { orgId, hostname, version, enrollToken, labels } = JobsAgentRegistrationSchema.parse(req.body);
 
-<<<<<<< HEAD
-=======
-
->>>>>>> 74a7c6d0
+
   const organization = await prisma.organization.findUnique({ where: { id: orgId } });
   if (!organization) {
     throw new AppError('Organization not found', 404);
   }
 
-<<<<<<< HEAD
-=======
-
->>>>>>> 74a7c6d0
+
   const enrollmentTokens = await prisma.enrollmentToken.findMany({
     where: {
       orgId,
       usedAt: null,
       expiresAt: { gt: new Date() },
-<<<<<<< HEAD
-=======
-
->>>>>>> 74a7c6d0
+
     },
     orderBy: { createdAt: 'desc' },
   });
 
-<<<<<<< HEAD
-=======
-
->>>>>>> 74a7c6d0
+
   let matchedToken: { id: string } | null = null;
   for (const token of enrollmentTokens) {
     const match = await bcrypt.compare(enrollToken, token.tokenHash);
@@ -106,19 +83,13 @@
       break;
     }
   }
-<<<<<<< HEAD
-=======
-
->>>>>>> 74a7c6d0
+
 
   if (!matchedToken) {
     throw new AppError('Invalid or expired enrollment token', 401);
   }
 
-<<<<<<< HEAD
-=======
-
->>>>>>> 74a7c6d0
+
   await prisma.enrollmentToken.update({
     where: { id: matchedToken.id },
     data: { usedAt: new Date() },
@@ -134,10 +105,7 @@
     },
     create: {
       orgId,
-<<<<<<< HEAD
-=======
-
->>>>>>> 74a7c6d0
+
       hostname,
       version: version || 'unknown',
       status: AgentStatus.ONLINE,
@@ -148,17 +116,11 @@
     update: {
       version: version || undefined,
       status: AgentStatus.ONLINE,
-<<<<<<< HEAD
+
       lastSeenAt: now,
       secretHash,
       labels,
-=======
-
-      lastSeenAt: now,
-      secretHash,
-      labels,
-
->>>>>>> 74a7c6d0
+
     },
   });
 
@@ -214,53 +176,6 @@
       accessToken: token,
       expiresIn,
     },
-<<<<<<< HEAD
-=======
-  });
-});
-
-export const mintAgentToken = catchAsync(async (req: Request, res: Response, next: NextFunction) => {
-  if (!isJobsApiEnabled()) {
-    return next(new AppError('Jobs API is not enabled', 404));
-  }
-
-  const { id: agentId } = req.params;
-  const authHeader = req.headers.authorization;
-
-  if (!authHeader || !authHeader.startsWith('Basic ')) {
-    throw new AppError('Agent credentials required', 401);
-  }
-
-  const decoded = Buffer.from(authHeader.replace('Basic ', ''), 'base64').toString('utf-8');
-  const [providedId, agentSecret] = decoded.split(':');
-
-  if (!providedId || !agentSecret) {
-    throw new AppError('Invalid agent credentials', 401);
-  }
-
-  if (providedId !== agentId) {
-    throw new AppError('Credential agent mismatch', 401);
-  }
-
-  const agent = await prisma.agent.findUnique({ where: { id: agentId } });
-  if (!agent || !agent.secretHash) {
-    throw new AppError('Agent not found or secret not provisioned', 401);
-  }
-
-  const validSecret = await bcrypt.compare(agentSecret, agent.secretHash);
-  if (!validSecret) {
-    throw new AppError('Invalid agent secret', 401);
-  }
-
-  const { token, expiresIn } = signAgentAccessToken(agent.id, agent.orgId);
-
-  return res.status(200).json({
-    status: 'success',
-    data: {
-      accessToken: token,
-      expiresIn,
-    },
->>>>>>> 74a7c6d0
   });
 });
 
