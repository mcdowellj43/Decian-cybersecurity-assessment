--- conflicted
+++ resolved
@@ -13,18 +13,6 @@
 import { signAgentAccessToken } from '@/utils/agentJwt';
 
 // Validation schemas
-<<<<<<< HEAD
-const JobsAgentRegistrationSchema = z.object({
-  orgId: z.string().min(1, 'Organization ID is required'),
-=======
-const LegacyAgentRegistrationSchema = z.object({
-  organizationId: z.string().min(1, 'Organization ID is required'),
->>>>>>> c724bae6
-  hostname: z.string().min(1, 'Hostname is required').max(255),
-  version: z.string().optional(),
-  enrollToken: z.string().min(1, 'Enrollment token is required'),
-  labels: z.record(z.any()).optional().default({}),
-});
 
 const JobsAgentRegistrationSchema = z.object({
   orgId: z.string().min(1, 'Organization ID is required'),
@@ -34,6 +22,14 @@
   labels: z.record(z.any()).optional().default({}),
 });
 
+const JobsAgentRegistrationSchema = z.object({
+  orgId: z.string().min(1, 'Organization ID is required'),
+  hostname: z.string().min(1, 'Hostname is required').max(255),
+  version: z.string().optional(),
+  enrollToken: z.string().min(1, 'Enrollment token is required'),
+  labels: z.record(z.any()).optional().default({}),
+});
+
 const AgentUpdateSchema = z.object({
   configuration: z.record(z.any()).optional(),
   status: z.nativeEnum(AgentStatus).optional(),
@@ -61,118 +57,32 @@
  * Register a new agent for the organization
  * POST /api/agents/register
  */
-<<<<<<< HEAD
+
 export const registerAgent = catchAsync(async (req: Request, res: Response, next: NextFunction) => {
   if (!isJobsApiEnabled()) {
     return next(new AppError('Jobs API is not enabled', 503));
   }
 
   const { orgId, hostname, version, enrollToken, labels } = JobsAgentRegistrationSchema.parse(req.body);
-=======
-export const registerAgent = catchAsync(async (req: Request, res: Response, _next: NextFunction) => {
-  if (isJobsApiEnabled()) {
-    const { orgId, hostname, version, enrollToken, labels } = JobsAgentRegistrationSchema.parse(req.body);
-
-    const organization = await prisma.organization.findUnique({ where: { id: orgId } });
-    if (!organization) {
-      throw new AppError('Organization not found', 404);
-    }
-
-    const enrollmentTokens = await prisma.enrollmentToken.findMany({
-      where: {
-        orgId,
-        usedAt: null,
-        expiresAt: { gt: new Date() },
-      },
-      orderBy: { createdAt: 'desc' },
-    });
-
-    let matchedToken: { id: string } | null = null;
-    for (const token of enrollmentTokens) {
-      const match = await bcrypt.compare(enrollToken, token.tokenHash);
-      if (match) {
-        matchedToken = { id: token.id };
-        break;
-      }
-    }
-
-    if (!matchedToken) {
-      throw new AppError('Invalid or expired enrollment token', 401);
-    }
-
-    await prisma.enrollmentToken.update({
-      where: { id: matchedToken.id },
-      data: { usedAt: new Date() },
-    });
-
-    const agentSecret = crypto.randomBytes(32).toString('hex');
-    const secretHash = await bcrypt.hash(agentSecret, 10);
-    const now = new Date();
-
-    const agent = await prisma.agent.upsert({
-      where: {
-        orgId_hostname: { orgId, hostname },
-      },
-      create: {
-        orgId,
-        hostname,
-        version: version || 'unknown',
-        status: AgentStatus.ONLINE,
-        lastSeenAt: now,
-        secretHash,
-        labels,
-      },
-      update: {
-        version: version || undefined,
-        status: AgentStatus.ONLINE,
-        lastSeenAt: now,
-        secretHash,
-        labels,
-      },
-    });
-
-    logger.info(`Agent ${agent.id} enrolled via jobs API for organization ${orgId}`);
-
-    return res.status(201).json({
-      status: 'success',
-      data: {
-        agentId: agent.id,
-        agentSecret,
-      },
-    });
-  }
-
-  const { organizationId, hostname, version, configuration } = LegacyAgentRegistrationSchema.parse(req.body);
-
-  const organization = await prisma.organization.findUnique({
-    where: { id: organizationId },
-  });
->>>>>>> c724bae6
+
 
   const organization = await prisma.organization.findUnique({ where: { id: orgId } });
   if (!organization) {
     throw new AppError('Organization not found', 404);
   }
 
-<<<<<<< HEAD
+
   const enrollmentTokens = await prisma.enrollmentToken.findMany({
     where: {
       orgId,
       usedAt: null,
       expiresAt: { gt: new Date() },
-=======
-  const existingAgent = await prisma.agent.findUnique({
-    where: {
-      orgId_hostname: {
-        orgId: organizationId,
-        hostname,
-      },
->>>>>>> c724bae6
+
     },
     orderBy: { createdAt: 'desc' },
   });
 
-<<<<<<< HEAD
+
   let matchedToken: { id: string } | null = null;
   for (const token of enrollmentTokens) {
     const match = await bcrypt.compare(enrollToken, token.tokenHash);
@@ -181,26 +91,13 @@
       break;
     }
   }
-=======
-  if (existingAgent) {
-    const updatedAgent = await prisma.agent.update({
-      where: { id: existingAgent.id },
-      data: {
-        version,
-        configuration: JSON.stringify(configuration),
-        status: AgentStatus.ONLINE,
-        lastSeenAt: new Date(),
-      },
-    });
-
-    logger.info(`Agent re-registered: ${hostname} for organization: ${organizationId}`);
->>>>>>> c724bae6
+
 
   if (!matchedToken) {
     throw new AppError('Invalid or expired enrollment token', 401);
   }
 
-<<<<<<< HEAD
+
   await prisma.enrollmentToken.update({
     where: { id: matchedToken.id },
     data: { usedAt: new Date() },
@@ -216,11 +113,7 @@
     },
     create: {
       orgId,
-=======
-  const agent = await prisma.agent.create({
-    data: {
-      orgId: organizationId,
->>>>>>> c724bae6
+
       hostname,
       version: version || 'unknown',
       status: AgentStatus.ONLINE,
@@ -231,13 +124,11 @@
     update: {
       version: version || undefined,
       status: AgentStatus.ONLINE,
-<<<<<<< HEAD
+
       lastSeenAt: now,
       secretHash,
       labels,
-=======
-      lastSeenAt: new Date(),
->>>>>>> c724bae6
+
     },
   });
 
