--- conflicted
+++ resolved
@@ -3,12 +3,10 @@
 ## Project snapshot
 - **Monorepo composition:** Next.js dashboard (`frontend`), Express/Prisma API (`backend`), and Go assessment agent (`agents`).
 - **Primary goal:** Provide a secure workflow for provisioning agents, queuing Windows security assessments, and presenting results in the dashboard.
-<<<<<<< HEAD
+
 - **Reference guides:** See [`backend-overview.md`](backend-overview.md) for API specifics and [`agents-overview.md`](agents-overview.md) for CLI/runtime details.
 - **Current focus:** Rolling out the jobs transport architecture and ensuring every component speaks the new queue-based protocol.
-=======
-- **Current focus:** Rolling out the feature-flagged jobs transport while maintaining legacy assessment endpoints during the transition.
->>>>>>> 74a7c6d0
+
 
 ## Repository layout
 | Path | Description |
@@ -19,35 +17,27 @@
 | `shared/` | Shared utilities and types consumed by dashboard/backend (currently minimal). |
 | `CLAUDE.md` | This living specification. |
 
-<<<<<<< HEAD
 ## Architecture updates
 - **Jobs-first orchestration:** Assessments now flow through `Job` and `JobResult` records, with agents long-polling `next-jobs` instead of the previous direct assessment submission endpoints.
 - **Single enrollment path:** Agents register exclusively via `POST /api/agents/register` using one-time `EnrollmentToken` values, receiving a hashed secret for future authentication.
 - **JWT-based transport:** Agents authenticate every queue interaction with short-lived JWTs minted from `POST /api/agents/:id/tokens`, replacing prior static token usage.
 - **Dashboard integration:** Assessment scheduling invokes `/enqueue` to populate the queue, and UI components consume job/agent status fields to reflect live execution.
 
-=======
->>>>>>> 74a7c6d0
-## Key backend capabilities
-- **Auth & org scoping**
-  - JWT-based user auth with role enforcement (`middleware/auth.ts`).
-  - Agent-facing JWT middleware (`middleware/agentAuth.ts`) validating the jobs token claims and binding requests to an `agentId`/`orgId` pair.
-- **Feature flagging**
-<<<<<<< HEAD
+
   - `JOBS_API_ENABLED` env var toggles the jobs enrollment + transport path (`config/featureFlags.ts`).
   - All enrollment, token minting, and queue handlers operate exclusively through the jobs architecture.
 - **Agent lifecycle APIs** (`routes/agents.ts`)
   - `POST /api/agents/register` verifies one-time enrollment tokens, upserts agents, and returns `{ agentId, agentSecret }` once.
   - `POST /api/agents/:id/tokens` issues short-lived JWTs after validating the Basic credentials against the stored bcrypt hash.
   - Additional CRUD operations cover listing, viewing, updating, deleting agents plus heartbeat updates.
-=======
+
   - `JOBS_API_ENABLED` env var toggles the new agent enrollment + jobs transport (`config/featureFlags.ts`).
   - When disabled, legacy agent registration and assessment submission endpoints remain available.
 - **Agent lifecycle APIs** (`routes/agents.ts`)
   - `POST /api/agents/register` supports both legacy (`organizationId` + config) and jobs API (`orgId` + `enrollToken`) flows.
   - `POST /api/agents/:id/tokens` (jobs only) issues a short-lived JWT after validating the Basic credentials against the stored bcrypt hash.
   - CRUD operations for listing, viewing, updating, deleting agents plus heartbeat updates.
->>>>>>> 74a7c6d0
+
 - **Job queue transport** (`routes/jobs.ts`)
   - Long-poll dequeue: `GET /api/agents/:id/next-jobs?wait=30` returns work scoped to the authenticated agent.
   - State transitions: `POST /api/jobs/:jobId/ack`, `POST /api/jobs/:jobId/start`, `PUT /api/jobs/:jobId/results` (idempotent terminal states).
